import {
  AxeroIcon,
  BookstackIcon,
  OutlineIcon,
  ClickupIcon,
  ConfluenceIcon,
  DiscourseIcon,
  Document360Icon,
  DropboxIcon,
  GithubIcon,
  GitlabIcon,
  BitbucketIcon,
  GlobeIcon,
  GmailIcon,
  GongIcon,
  GoogleDriveIcon,
  GoogleSitesIcon,
  GuruIcon,
  HubSpotIcon,
  JiraIcon,
  LinearIcon,
  LoopioIcon,
  NotionIcon,
  ProductboardIcon,
  R2Icon,
  SalesforceIcon,
  SharepointIcon,
  TeamsIcon,
  SlabIcon,
  ZendeskIcon,
  ZulipIcon,
  MediaWikiIcon,
  WikipediaIcon,
  AsanaIcon,
  S3Icon,
  BackstageIcon,
  OCIStorageIcon,
  GoogleStorageIcon,
  ColorSlackIcon,
  XenforoIcon,
  ColorDiscordIcon,
  FreshdeskIcon,
  FirefliesIcon,
  EgnyteIcon,
  AirtableIcon,
  GlobeIcon2,
  FileIcon2,
  GitbookIcon,
  HighspotIcon,
  EmailIcon,
} from "@/components/icons/icons";
import { ValidSources } from "./types";
import { SourceCategory, SourceMetadata } from "./search/interfaces";
import { Persona } from "@/app/admin/assistants/interfaces";

interface PartialSourceMetadata {
  icon: React.FC<{ size?: number; className?: string }>;
  displayName: string;
  category: SourceCategory;
  isPopular?: boolean;
  docs?: string;
  oauthSupported?: boolean;
  federated?: boolean;
  federatedTooltip?: string;
  // federated connectors store the base source type if it's a source
  // that has both indexed connectors and federated connectors
  baseSourceType?: ValidSources;
}

type SourceMap = {
  [K in ValidSources | "federated_slack"]: PartialSourceMetadata;
};

const slackMetadata = {
  icon: ColorSlackIcon,
  displayName: "Slack",
  category: SourceCategory.Messaging,
  isPopular: true,
  docs: "https://docs.onyx.app/admin/connectors/official/slack",
  oauthSupported: true,
  federated: true,
  federatedTooltip:
    "⚠️ WARNING: Due to Slack's rate limit and ToS changes, Slack is now federated. " +
    "This will result in significantly greater latency and lower search quality.",
  baseSourceType: "slack",
};

export const SOURCE_METADATA_MAP: SourceMap = {
  // Knowledge Base & Wikis
  confluence: {
    icon: ConfluenceIcon,
    displayName: "Confluence",
    category: SourceCategory.Wiki,
    docs: "https://docs.onyx.app/admin/connectors/official/confluence",
    oauthSupported: true,
    isPopular: true,
  },
  sharepoint: {
    icon: SharepointIcon,
    displayName: "Sharepoint",
    category: SourceCategory.Wiki,
    docs: "https://docs.onyx.app/admin/connectors/official/sharepoint",
    isPopular: true,
  },
  notion: {
    icon: NotionIcon,
    displayName: "Notion",
    category: SourceCategory.Wiki,
    docs: "https://docs.onyx.app/admin/connectors/official/notion",
  },
  bookstack: {
    icon: BookstackIcon,
    displayName: "BookStack",
    category: SourceCategory.Wiki,
    docs: "https://docs.onyx.app/admin/connectors/official/bookstack",
  },
  document360: {
    icon: Document360Icon,
    displayName: "Document360",
    category: SourceCategory.Wiki,
    docs: "https://docs.onyx.app/admin/connectors/official/document360",
  },
  discourse: {
    icon: DiscourseIcon,
    displayName: "Discourse",
    category: SourceCategory.Wiki,
    docs: "https://docs.onyx.app/admin/connectors/official/discourse",
  },
  gitbook: {
    icon: GitbookIcon,
    displayName: "GitBook",
    category: SourceCategory.Wiki,
    docs: "https://docs.onyx.app/admin/connectors/official/gitbook",
  },
  slab: {
    icon: SlabIcon,
    displayName: "Slab",
    category: SourceCategory.Wiki,
    docs: "https://docs.onyx.app/admin/connectors/official/slab",
  },
  outline: {
    icon: OutlineIcon,
    displayName: "Outline",
    category: SourceCategory.Wiki,
    docs: "https://docs.onyx.app/admin/connectors/official/outline",
  },
  google_sites: {
    icon: GoogleSitesIcon,
    displayName: "Google Sites",
    category: SourceCategory.Wiki,
    docs: "https://docs.onyx.app/admin/connectors/official/google_sites",
  },
  guru: {
    icon: GuruIcon,
    displayName: "Guru",
    category: SourceCategory.Wiki,
    docs: "https://docs.onyx.app/admin/connectors/official/guru",
  },
  mediawiki: {
    icon: MediaWikiIcon,
    displayName: "MediaWiki",
    category: SourceCategory.Wiki,
    docs: "https://docs.onyx.app/admin/connectors/official/mediawiki",
  },
  axero: {
    icon: AxeroIcon,
    displayName: "Axero",
    category: SourceCategory.Wiki,
    docs: "https://docs.onyx.app/admin/connectors/official/axero",
  },
  wikipedia: {
    icon: WikipediaIcon,
    displayName: "Wikipedia",
    category: SourceCategory.Wiki,
    docs: "https://docs.onyx.app/admin/connectors/official/wikipedia",
  },

  // Cloud Storage
  google_drive: {
    icon: GoogleDriveIcon,
    displayName: "Google Drive",
    category: SourceCategory.Storage,
    docs: "https://docs.onyx.app/admin/connectors/official/google_drive/overview",
    oauthSupported: true,
    isPopular: true,
  },
  dropbox: {
    icon: DropboxIcon,
    displayName: "Dropbox",
    category: SourceCategory.Storage,
    docs: "https://docs.onyx.app/admin/connectors/official/dropbox",
  },
  s3: {
    icon: S3Icon,
    displayName: "S3",
    category: SourceCategory.Storage,
    docs: "https://docs.onyx.app/admin/connectors/official/s3",
  },
  google_cloud_storage: {
    icon: GoogleStorageIcon,
    displayName: "Google Storage",
    category: SourceCategory.Storage,
    docs: "https://docs.onyx.app/admin/connectors/official/google_storage",
  },
  egnyte: {
    icon: EgnyteIcon,
    displayName: "Egnyte",
    category: SourceCategory.Storage,
    docs: "https://docs.onyx.app/admin/connectors/official/egnyte",
  },
  oci_storage: {
    icon: OCIStorageIcon,
    displayName: "Oracle Storage",
    category: SourceCategory.Storage,
    docs: "https://docs.onyx.app/admin/connectors/official/oci_storage",
  },
  r2: {
    icon: R2Icon,
    displayName: "R2",
    category: SourceCategory.Storage,
    docs: "https://docs.onyx.app/admin/connectors/official/r2",
  },

  // Ticketing & Task Management
  jira: {
    icon: JiraIcon,
    displayName: "Jira",
    category: SourceCategory.TicketingAndTaskManagement,
    docs: "https://docs.onyx.app/admin/connectors/official/jira",
    isPopular: true,
  },
  zendesk: {
    icon: ZendeskIcon,
    displayName: "Zendesk",
    category: SourceCategory.TicketingAndTaskManagement,
    docs: "https://docs.onyx.app/admin/connectors/official/zendesk",
    isPopular: true,
  },
  airtable: {
    icon: AirtableIcon,
    displayName: "Airtable",
    category: SourceCategory.TicketingAndTaskManagement,
    docs: "https://docs.onyx.app/admin/connectors/official/airtable",
  },
  linear: {
    icon: LinearIcon,
    displayName: "Linear",
    category: SourceCategory.TicketingAndTaskManagement,
    docs: "https://docs.onyx.app/admin/connectors/official/linear",
  },
  freshdesk: {
    icon: FreshdeskIcon,
    displayName: "Freshdesk",
    category: SourceCategory.TicketingAndTaskManagement,
    docs: "https://docs.onyx.app/admin/connectors/official/freshdesk",
  },
  asana: {
    icon: AsanaIcon,
    displayName: "Asana",
    category: SourceCategory.TicketingAndTaskManagement,
    docs: "https://docs.onyx.app/admin/connectors/official/asana",
  },
  clickup: {
    icon: ClickupIcon,
    displayName: "Clickup",
    category: SourceCategory.TicketingAndTaskManagement,
    docs: "https://docs.onyx.app/admin/connectors/official/clickup",
  },
  productboard: {
    icon: ProductboardIcon,
    displayName: "Productboard",
    category: SourceCategory.TicketingAndTaskManagement,
    docs: "https://docs.onyx.app/admin/connectors/official/productboard",
  },
<<<<<<< HEAD
  backstage: {
    icon: BackstageIcon,
    displayName: "Backstage",
    category: SourceCategory.Storage,
    docs: "https://docs.onyx.app/connectors/backstage",
  },
  r2: {
    icon: R2Icon,
    displayName: "R2",
    category: SourceCategory.Storage,
    docs: "https://docs.onyx.app/connectors/r2",
=======

  // Messaging
  slack: slackMetadata,
  federated_slack: slackMetadata,
  teams: {
    icon: TeamsIcon,
    displayName: "Teams",
    category: SourceCategory.Messaging,
    docs: "https://docs.onyx.app/admin/connectors/official/teams",
>>>>>>> 339ad918
  },
  gmail: {
    icon: GmailIcon,
    displayName: "Gmail",
    category: SourceCategory.Messaging,
    docs: "https://docs.onyx.app/admin/connectors/official/gmail/overview",
  },
  imap: {
    icon: EmailIcon,
    displayName: "Email",
    category: SourceCategory.Messaging,
  },
  discord: {
    icon: ColorDiscordIcon,
    displayName: "Discord",
    category: SourceCategory.Messaging,
    docs: "https://docs.onyx.app/admin/connectors/official/discord",
  },
  xenforo: {
    icon: XenforoIcon,
    displayName: "Xenforo",
    category: SourceCategory.Messaging,
  },
  zulip: {
    icon: ZulipIcon,
    displayName: "Zulip",
    category: SourceCategory.Messaging,
    docs: "https://docs.onyx.app/admin/connectors/official/zulip",
  },

  // Sales
  salesforce: {
    icon: SalesforceIcon,
    displayName: "Salesforce",
    category: SourceCategory.Sales,
    docs: "https://docs.onyx.app/admin/connectors/official/salesforce",
    isPopular: true,
  },
  hubspot: {
    icon: HubSpotIcon,
    displayName: "HubSpot",
    category: SourceCategory.Sales,
    docs: "https://docs.onyx.app/admin/connectors/official/hubspot",
    isPopular: true,
  },
  gong: {
    icon: GongIcon,
    displayName: "Gong",
    category: SourceCategory.Sales,
    docs: "https://docs.onyx.app/admin/connectors/official/gong",
    isPopular: true,
  },
  fireflies: {
    icon: FirefliesIcon,
    displayName: "Fireflies",
    category: SourceCategory.Sales,
    docs: "https://docs.onyx.app/admin/connectors/official/fireflies",
  },
  highspot: {
    icon: HighspotIcon,
    displayName: "Highspot",
    category: SourceCategory.Sales,
    docs: "https://docs.onyx.app/admin/connectors/official/highspot",
  },
  loopio: {
    icon: LoopioIcon,
    displayName: "Loopio",
    category: SourceCategory.Sales,
  },

  // Code Repository
  github: {
    icon: GithubIcon,
    displayName: "Github",
    category: SourceCategory.CodeRepository,
    docs: "https://docs.onyx.app/admin/connectors/official/github",
    isPopular: true,
  },
  gitlab: {
    icon: GitlabIcon,
    displayName: "Gitlab",
    category: SourceCategory.CodeRepository,
    docs: "https://docs.onyx.app/admin/connectors/official/gitlab",
  },
  bitbucket: {
    icon: BitbucketIcon,
    displayName: "Bitbucket",
    category: SourceCategory.CodeRepository,
    docs: "https://docs.onyx.app/connectors/bitbucket",
  },

  // Others
  web: {
    icon: GlobeIcon2,
    displayName: "Web",
    category: SourceCategory.Other,
    docs: "https://docs.onyx.app/admin/connectors/official/web",
    isPopular: true,
  },
  file: {
    icon: FileIcon2,
    displayName: "File",
    category: SourceCategory.Other,
    docs: "https://docs.onyx.app/admin/connectors/official/file",
    isPopular: true,
  },

  // Other
  ingestion_api: {
    icon: GlobeIcon,
    displayName: "Ingestion",
    category: SourceCategory.Other,
  },

  // Placeholder (non-null default)
  not_applicable: {
    icon: GlobeIcon,
    displayName: "Not Applicable",
    category: SourceCategory.Other,
  },
  mock_connector: {
    icon: GlobeIcon,
    displayName: "Mock Connector",
    category: SourceCategory.Other,
  },
} as SourceMap;

function fillSourceMetadata(
  partialMetadata: PartialSourceMetadata,
  internalName: ValidSources
): SourceMetadata {
  return {
    internalName: partialMetadata.baseSourceType || internalName,
    ...partialMetadata,
    adminUrl: `/admin/connectors/${internalName}`,
  };
}

export function getSourceMetadata(sourceType: ValidSources): SourceMetadata {
  const response = fillSourceMetadata(
    SOURCE_METADATA_MAP[sourceType],
    sourceType
  );

  return response;
}

export function listSourceMetadata(): SourceMetadata[] {
  /* This gives back all the viewable / common sources, primarily for
  display in the Add Connector page */
  const entries = Object.entries(SOURCE_METADATA_MAP)
    .filter(
      ([source, _]) =>
        source !== "not_applicable" &&
        source !== "ingestion_api" &&
        source !== "mock_connector" &&
        // use the "regular" slack connector when listing
        source !== "federated_slack"
    )
    .map(([source, metadata]) => {
      return fillSourceMetadata(metadata, source as ValidSources);
    });
  return entries;
}

export function getSourceDocLink(sourceType: ValidSources): string | null {
  return SOURCE_METADATA_MAP[sourceType].docs || null;
}

export const isValidSource = (sourceType: string) => {
  return Object.keys(SOURCE_METADATA_MAP).includes(sourceType);
};

export function getSourceDisplayName(sourceType: ValidSources): string | null {
  return getSourceMetadata(sourceType).displayName;
}

export function getSourceMetadataForSources(sources: ValidSources[]) {
  return sources.map((source) => getSourceMetadata(source));
}

export function getSourcesForPersona(persona: Persona): ValidSources[] {
  const personaSources: ValidSources[] = [];
  persona.document_sets.forEach((documentSet) => {
    documentSet.cc_pair_summaries.forEach((ccPair) => {
      if (!personaSources.includes(ccPair.source)) {
        personaSources.push(ccPair.source);
      }
    });
  });
  return personaSources;
}

export async function fetchTitleFromUrl(url: string): Promise<string | null> {
  try {
    const response = await fetch(url, {
      method: "GET",
      // If the remote site has no CORS header, this may fail in the browser
      mode: "cors",
    });
    if (!response.ok) {
      // Non-200 response, treat as a failure
      return null;
    }
    const html = await response.text();
    const parser = new DOMParser();
    const doc = parser.parseFromString(html, "text/html");
    // If the site has <title>My Demo Page</title>, we retrieve "My Demo Page"
    const pageTitle = doc.querySelector("title")?.innerText.trim() ?? null;
    return pageTitle;
  } catch (error) {
    console.error("Error fetching page title:", error);
    return null;
  }
}<|MERGE_RESOLUTION|>--- conflicted
+++ resolved
@@ -196,6 +196,12 @@
     category: SourceCategory.Storage,
     docs: "https://docs.onyx.app/admin/connectors/official/s3",
   },
+  backstage: {
+    icon: BackstageIcon,
+    displayName: "Backstage",
+    category: SourceCategory.Storage,
+    docs: "https://docs.onyx.app/connectors/backstage",
+  },
   google_cloud_storage: {
     icon: GoogleStorageIcon,
     displayName: "Google Storage",
@@ -272,19 +278,6 @@
     category: SourceCategory.TicketingAndTaskManagement,
     docs: "https://docs.onyx.app/admin/connectors/official/productboard",
   },
-<<<<<<< HEAD
-  backstage: {
-    icon: BackstageIcon,
-    displayName: "Backstage",
-    category: SourceCategory.Storage,
-    docs: "https://docs.onyx.app/connectors/backstage",
-  },
-  r2: {
-    icon: R2Icon,
-    displayName: "R2",
-    category: SourceCategory.Storage,
-    docs: "https://docs.onyx.app/connectors/r2",
-=======
 
   // Messaging
   slack: slackMetadata,
@@ -294,7 +287,6 @@
     displayName: "Teams",
     category: SourceCategory.Messaging,
     docs: "https://docs.onyx.app/admin/connectors/official/teams",
->>>>>>> 339ad918
   },
   gmail: {
     icon: GmailIcon,
